# Lint as: python2, python3
# Copyright 2019 Google LLC. All Rights Reserved.
#
# Licensed under the Apache License, Version 2.0 (the "License");
# you may not use this file except in compliance with the License.
# You may obtain a copy of the License at
#
#     http://www.apache.org/licenses/LICENSE-2.0
#
# Unless required by applicable law or agreed to in writing, software
# distributed under the License is distributed on an "AS IS" BASIS,
# WITHOUT WARRANTIES OR CONDITIONS OF ANY KIND, either express or implied.
# See the License for the specific language governing permissions and
# limitations under the License.
"""Tests for tfx.components.transform.component."""

from __future__ import absolute_import
from __future__ import division
from __future__ import print_function

import json
from typing import Text
import tensorflow as tf
from tfx.components.transform import component
from tfx.orchestration import data_types
from tfx.proto import transform_pb2
from tfx.types import artifact_utils
from tfx.types import channel_utils
from tfx.types import standard_artifacts
from google.protobuf import json_format


class ComponentTest(tf.test.TestCase):

  def setUp(self):
    super(ComponentTest, self).setUp()
    examples_artifact = standard_artifacts.Examples()
    examples_artifact.split_names = artifact_utils.encode_split_names(
        ['train', 'eval'])
    self.examples = channel_utils.as_channel([examples_artifact])
    self.schema = channel_utils.as_channel(
        [standard_artifacts.Schema()])

  def _verify_outputs(self,
                      transform,
                      materialize=True,
                      disable_analyzer_cache=False):
    self.assertEqual(standard_artifacts.TransformGraph.TYPE_NAME,
                     transform.outputs['transform_graph'].type_name)
    if materialize:
      self.assertEqual(standard_artifacts.Examples.TYPE_NAME,
                       transform.outputs['transformed_examples'].type_name)
    else:
      self.assertNotIn('transformed_examples', transform.outputs.keys())

<<<<<<< HEAD
  def test_construct_from_module_file(self):
=======
    if disable_analyzer_cache:
      self.assertNotIn('updated_analyzer_cache', transform.outputs.keys())
    else:
      self.assertEqual(standard_artifacts.TransformCache.TYPE_NAME,
                       transform.outputs['updated_analyzer_cache'].type_name)

  def testConstructFromModuleFile(self):
>>>>>>> 5a422963
    module_file = '/path/to/preprocessing.py'
    transform = component.Transform(
        examples=self.examples,
        schema=self.schema,
        module_file=module_file,
    )
    self._verify_outputs(transform)
    self.assertEqual(module_file, transform.exec_properties['module_file'])

  def test_construct_with_parameter(self):
    module_file = data_types.RuntimeParameter(name='module-file', ptype=Text)
    transform = component.Transform(
        examples=self.examples,
        schema=self.schema,
        module_file=module_file,
    )
    self._verify_outputs(transform)
    self.assertJsonEqual(
        str(module_file), str(transform.exec_properties['module_file']))

  def test_construct_from_preprocessing_fn(self):
    preprocessing_fn = 'path.to.my_preprocessing_fn'
    transform = component.Transform(
        examples=self.examples,
        schema=self.schema,
        preprocessing_fn=preprocessing_fn,
    )
    self._verify_outputs(transform)
    self.assertEqual(preprocessing_fn,
                     transform.exec_properties['preprocessing_fn'])

  def test_construct_with_materialization_disabled(self):
    transform = component.Transform(
        examples=self.examples,
        schema=self.schema,
        preprocessing_fn='my_preprocessing_fn',
        materialize=False)
    self._verify_outputs(transform, materialize=False)

<<<<<<< HEAD
  def test_construct_from_preprocessing_fn_with_custom_config(self):
=======
  def testConstructWithCacheDisabled(self):
    transform = component.Transform(
        examples=self.examples,
        schema=self.schema,
        preprocessing_fn='my_preprocessing_fn',
        disable_analyzer_cache=True)
    self._verify_outputs(transform, disable_analyzer_cache=True)

  def testConstructFromPreprocessingFnWithCustomConfig(self):
>>>>>>> 5a422963
    preprocessing_fn = 'path.to.my_preprocessing_fn'
    custom_config = {'param': 1}
    transform = component.Transform(
        examples=self.examples,
        schema=self.schema,
        preprocessing_fn=preprocessing_fn,
        custom_config=custom_config,
    )
    self._verify_outputs(transform)
    self.assertEqual(preprocessing_fn,
                     transform.spec.exec_properties['preprocessing_fn'])
    self.assertEqual(json.dumps(custom_config),
                     transform.spec.exec_properties['custom_config'])

  def test_construct_missing_user_module(self):
    with self.assertRaises(ValueError):
      _ = component.Transform(
          examples=self.examples,
          schema=self.schema,
      )

  def test_construct_duplicate_user_module(self):
    with self.assertRaises(ValueError):
      _ = component.Transform(
          examples=self.examples,
          schema=self.schema,
          module_file='/path/to/preprocessing.py',
          preprocessing_fn='path.to.my_preprocessing_fn',
      )

  def test_construct_with_splits_config(self):
    splits_config = transform_pb2.SplitsConfig(analyze=['train'],
                                               transform=['eval'])
    module_file = '/path/to/preprocessing.py'
    transform = component.Transform(
        examples=self.examples,
        schema=self.schema,
        module_file=module_file,
        splits_config=splits_config,
    )
    self._verify_outputs(transform)
    self.assertEqual(
        json_format.MessageToJson(splits_config,
                                  preserving_proto_field_name=True),
        transform.exec_properties['splits_config'])

  def test_construct_with_materialization_disabled_but_output_examples(self):
    with self.assertRaises(ValueError):
      _ = component.Transform(
          examples=self.examples,
          schema=self.schema,
          preprocessing_fn='my_preprocessing_fn',
          materialize=False,
          transformed_examples=channel_utils.as_channel(
              [standard_artifacts.Examples()]))

<<<<<<< HEAD
=======
  def testConstructWithCacheDisabledButInputCache(self):
    with self.assertRaises(ValueError):
      _ = component.Transform(
          examples=self.examples,
          schema=self.schema,
          preprocessing_fn='my_preprocessing_fn',
          disable_analyzer_cache=True,
          analyzer_cache=channel_utils.as_channel(
              [standard_artifacts.TransformCache()]))

>>>>>>> 5a422963

if __name__ == '__main__':
  tf.test.main()<|MERGE_RESOLUTION|>--- conflicted
+++ resolved
@@ -53,17 +53,13 @@
     else:
       self.assertNotIn('transformed_examples', transform.outputs.keys())
 
-<<<<<<< HEAD
-  def test_construct_from_module_file(self):
-=======
     if disable_analyzer_cache:
       self.assertNotIn('updated_analyzer_cache', transform.outputs.keys())
     else:
       self.assertEqual(standard_artifacts.TransformCache.TYPE_NAME,
                        transform.outputs['updated_analyzer_cache'].type_name)
 
-  def testConstructFromModuleFile(self):
->>>>>>> 5a422963
+  def test_construct_from_module_file(self):
     module_file = '/path/to/preprocessing.py'
     transform = component.Transform(
         examples=self.examples,
@@ -103,10 +99,7 @@
         materialize=False)
     self._verify_outputs(transform, materialize=False)
 
-<<<<<<< HEAD
-  def test_construct_from_preprocessing_fn_with_custom_config(self):
-=======
-  def testConstructWithCacheDisabled(self):
+  def test_construct_with_cache_disabled(self):
     transform = component.Transform(
         examples=self.examples,
         schema=self.schema,
@@ -114,8 +107,7 @@
         disable_analyzer_cache=True)
     self._verify_outputs(transform, disable_analyzer_cache=True)
 
-  def testConstructFromPreprocessingFnWithCustomConfig(self):
->>>>>>> 5a422963
+  def test_construct_from_preprocessing_fn_with_custom_config(self):
     preprocessing_fn = 'path.to.my_preprocessing_fn'
     custom_config = {'param': 1}
     transform = component.Transform(
@@ -172,9 +164,7 @@
           transformed_examples=channel_utils.as_channel(
               [standard_artifacts.Examples()]))
 
-<<<<<<< HEAD
-=======
-  def testConstructWithCacheDisabledButInputCache(self):
+  def test_construct_with_cache_disabled_but_input_cache(self):
     with self.assertRaises(ValueError):
       _ = component.Transform(
           examples=self.examples,
@@ -184,7 +174,6 @@
           analyzer_cache=channel_utils.as_channel(
               [standard_artifacts.TransformCache()]))
 
->>>>>>> 5a422963
 
 if __name__ == '__main__':
   tf.test.main()